/*
 * Licensed to the Apache Software Foundation (ASF) under one or more
 * contributor license agreements.  See the NOTICE file distributed with
 * this work for additional information regarding copyright ownership.
 * The ASF licenses this file to You under the Apache License, Version 2.0
 * (the "License"); you may not use this file except in compliance with
 * the License.  You may obtain a copy of the License at
 *
 *     http://www.apache.org/licenses/LICENSE-2.0
 *
 * Unless required by applicable law or agreed to in writing, software
 * distributed under the License is distributed on an "AS IS" BASIS,
 * WITHOUT WARRANTIES OR CONDITIONS OF ANY KIND, either express or implied.
 * See the License for the specific language governing permissions and
 * limitations under the License.
 */
package org.apache.rocketmq.broker;

import java.io.IOException;
import java.net.InetSocketAddress;
import java.util.ArrayList;
import java.util.HashMap;
import java.util.Iterator;
import java.util.List;
import java.util.Map;
import java.util.concurrent.BlockingQueue;
import java.util.concurrent.ConcurrentHashMap;
import java.util.concurrent.ConcurrentMap;
import java.util.concurrent.ExecutorService;
import java.util.concurrent.Executors;
import java.util.concurrent.Future;
import java.util.concurrent.LinkedBlockingQueue;
import java.util.concurrent.ScheduledExecutorService;
import java.util.concurrent.ThreadPoolExecutor;
import java.util.concurrent.TimeUnit;

import org.apache.rocketmq.acl.AccessValidator;
import org.apache.rocketmq.broker.client.ClientHousekeepingService;
import org.apache.rocketmq.broker.client.ConsumerIdsChangeListener;
import org.apache.rocketmq.broker.client.ConsumerManager;
import org.apache.rocketmq.broker.client.DefaultConsumerIdsChangeListener;
import org.apache.rocketmq.broker.client.ProducerManager;
import org.apache.rocketmq.broker.client.net.Broker2Client;
import org.apache.rocketmq.broker.client.rebalance.RebalanceLockManager;
import org.apache.rocketmq.broker.dledger.DLedgerRoleChangeHandler;
import org.apache.rocketmq.broker.filter.CommitLogDispatcherCalcBitMap;
import org.apache.rocketmq.broker.filter.ConsumerFilterManager;
import org.apache.rocketmq.broker.filtersrv.FilterServerManager;
import org.apache.rocketmq.broker.latency.BrokerFastFailure;
import org.apache.rocketmq.broker.latency.BrokerFixedThreadPoolExecutor;
import org.apache.rocketmq.broker.longpolling.NotifyMessageArrivingListener;
import org.apache.rocketmq.broker.longpolling.PullRequestHoldService;
import org.apache.rocketmq.broker.mqtrace.ConsumeMessageHook;
import org.apache.rocketmq.broker.mqtrace.SendMessageHook;
import org.apache.rocketmq.broker.offset.ConsumerOffsetManager;
import org.apache.rocketmq.broker.out.BrokerOuterAPI;
import org.apache.rocketmq.broker.plugin.MessageStoreFactory;
import org.apache.rocketmq.broker.plugin.MessageStorePluginContext;
import org.apache.rocketmq.broker.processor.AdminBrokerProcessor;
import org.apache.rocketmq.broker.processor.ClientManageProcessor;
import org.apache.rocketmq.broker.processor.ConsumerManageProcessor;
import org.apache.rocketmq.broker.processor.EndTransactionProcessor;
import org.apache.rocketmq.broker.processor.PullMessageProcessor;
import org.apache.rocketmq.broker.processor.QueryMessageProcessor;
import org.apache.rocketmq.broker.processor.ReplyMessageProcessor;
import org.apache.rocketmq.broker.processor.SendMessageProcessor;
import org.apache.rocketmq.broker.slave.SlaveSynchronize;
import org.apache.rocketmq.broker.subscription.SubscriptionGroupManager;
import org.apache.rocketmq.broker.topic.TopicConfigManager;
import org.apache.rocketmq.broker.transaction.AbstractTransactionalMessageCheckListener;
import org.apache.rocketmq.broker.transaction.TransactionalMessageCheckService;
import org.apache.rocketmq.broker.transaction.TransactionalMessageService;
import org.apache.rocketmq.broker.transaction.queue.DefaultTransactionalMessageCheckListener;
import org.apache.rocketmq.broker.transaction.queue.TransactionalMessageBridge;
import org.apache.rocketmq.broker.transaction.queue.TransactionalMessageServiceImpl;
import org.apache.rocketmq.broker.util.ServiceProvider;
import org.apache.rocketmq.common.BrokerConfig;
import org.apache.rocketmq.common.Configuration;
import org.apache.rocketmq.common.DataVersion;
import org.apache.rocketmq.common.ThreadFactoryImpl;
import org.apache.rocketmq.common.TopicConfig;
import org.apache.rocketmq.common.UtilAll;
import org.apache.rocketmq.common.constant.LoggerName;
import org.apache.rocketmq.common.constant.PermName;
import org.apache.rocketmq.common.namesrv.RegisterBrokerResult;
import org.apache.rocketmq.common.protocol.RequestCode;
import org.apache.rocketmq.common.protocol.body.TopicConfigSerializeWrapper;
import org.apache.rocketmq.common.stats.MomentStatsItem;
import org.apache.rocketmq.logging.InternalLogger;
import org.apache.rocketmq.logging.InternalLoggerFactory;
import org.apache.rocketmq.remoting.RPCHook;
import org.apache.rocketmq.remoting.RemotingServer;
import org.apache.rocketmq.remoting.common.TlsMode;
import org.apache.rocketmq.remoting.netty.NettyClientConfig;
import org.apache.rocketmq.remoting.netty.NettyRemotingServer;
import org.apache.rocketmq.remoting.netty.NettyRequestProcessor;
import org.apache.rocketmq.remoting.netty.NettyServerConfig;
import org.apache.rocketmq.remoting.netty.RequestTask;
import org.apache.rocketmq.remoting.netty.TlsSystemConfig;
import org.apache.rocketmq.remoting.protocol.RemotingCommand;
import org.apache.rocketmq.srvutil.FileWatchService;
import org.apache.rocketmq.store.DefaultMessageStore;
import org.apache.rocketmq.store.MessageArrivingListener;
import org.apache.rocketmq.store.MessageStore;
import org.apache.rocketmq.store.config.BrokerRole;
import org.apache.rocketmq.store.config.MessageStoreConfig;
import org.apache.rocketmq.store.dledger.DLedgerCommitLog;
import org.apache.rocketmq.store.stats.BrokerStats;
import org.apache.rocketmq.store.stats.BrokerStatsManager;

public class BrokerController {
    private static final InternalLogger log = InternalLoggerFactory.getLogger(LoggerName.BROKER_LOGGER_NAME);
    private static final InternalLogger LOG_PROTECTION = InternalLoggerFactory.getLogger(LoggerName.PROTECTION_LOGGER_NAME);
    private static final InternalLogger LOG_WATER_MARK = InternalLoggerFactory.getLogger(LoggerName.WATER_MARK_LOGGER_NAME);

    // 配置信息组件
    private final BrokerConfig brokerConfig;
    private final NettyServerConfig nettyServerConfig;
    private final NettyClientConfig nettyClientConfig;
    private final MessageStoreConfig messageStoreConfig;
    private Configuration configuration;
    private FileWatchService fileWatchService;

    /**
     * 数据存储组件
     **/
    // 消费者相关组件
    // 消费者消费offset管理组件
    private final ConsumerOffsetManager consumerOffsetManager;
    private final ConsumerManager consumerManager;
    private final ConsumerFilterManager consumerFilterManager;
    private final PullMessageProcessor pullMessageProcessor;
    private final PullRequestHoldService pullRequestHoldService;
    private final SubscriptionGroupManager subscriptionGroupManager;
    private final ConsumerIdsChangeListener consumerIdsChangeListener;
    // 消息监听器
    private final MessageArrivingListener messageArrivingListener;

    private MessageStore messageStore;


    // 生产者
    private final ProducerManager producerManager;

    // 网络通信组件
    // 网络连接管理组件
    private final ClientHousekeepingService clientHousekeepingService;
    // 对客户端进行管理组件
    private final Broker2Client broker2Client;
    private final BrokerOuterAPI brokerOuterAPI;
    // 通信服务端组件
    private RemotingServer remotingServer;
    private RemotingServer fastRemotingServer;
    private InetSocketAddress storeHost;


    // broker内部核心组件
    // 重平衡锁
    private final RebalanceLockManager rebalanceLockManager = new RebalanceLockManager();
    // 调度线程池
    private final ScheduledExecutorService scheduledExecutorService = Executors.newSingleThreadScheduledExecutor(new ThreadFactoryImpl(
            "BrokerControllerScheduledThread"));
    // slave节点同步组件
    private final SlaveSynchronize slaveSynchronize;
    // filter server管理组件
    private final FilterServerManager filterServerManager;
    // broker内部信息统计组件
    private final BrokerStatsManager brokerStatsManager;
    private BrokerStats brokerStats;
    private BrokerFastFailure brokerFastFailure;
    // 是否周期性更新HA地址
    private boolean updateMasterHAServerAddrPeriodically = false;
    // 主从同步相关
    private Future<?> slaveSyncFuture;
    private Map<Class, AccessValidator> accessValidatorMap = new HashMap<Class, AccessValidator>();


    // topic元数据管理组件
    private TopicConfigManager topicConfigManager;

    // 内存队列
    private final BlockingQueue<Runnable> sendThreadPoolQueue;
    private final BlockingQueue<Runnable> pullThreadPoolQueue;
    private final BlockingQueue<Runnable> replyThreadPoolQueue;
    private final BlockingQueue<Runnable> queryThreadPoolQueue;
    private final BlockingQueue<Runnable> clientManagerThreadPoolQueue;
    private final BlockingQueue<Runnable> heartbeatThreadPoolQueue;
    private final BlockingQueue<Runnable> consumerManagerThreadPoolQueue;
    private final BlockingQueue<Runnable> endTransactionThreadPoolQueue;


    private final List<SendMessageHook> sendMessageHookList = new ArrayList<SendMessageHook>();
    private final List<ConsumeMessageHook> consumeMessageHookList = new ArrayList<ConsumeMessageHook>();

        // 线程池资源
    private ExecutorService sendMessageExecutor;
    private ExecutorService pullMessageExecutor;
    private ExecutorService replyMessageExecutor;
    private ExecutorService queryMessageExecutor;
    private ExecutorService adminBrokerExecutor;
    private ExecutorService clientManageExecutor;
    private ExecutorService heartbeatExecutor;
    private ExecutorService consumerManageExecutor;
    private ExecutorService endTransactionExecutor;


    // 事务消息高阶特性
    private TransactionalMessageCheckService transactionalMessageCheckService;
    private TransactionalMessageService transactionalMessageService;
    private AbstractTransactionalMessageCheckListener transactionalMessageCheckListener;


    public BrokerController(
            final BrokerConfig brokerConfig,
            final NettyServerConfig nettyServerConfig,
            final NettyClientConfig nettyClientConfig,
            final MessageStoreConfig messageStoreConfig
    ) {
        // 基于加载好的配置初始化配置信息组件
        this.brokerConfig = brokerConfig;
        this.nettyServerConfig = nettyServerConfig;
        this.nettyClientConfig = nettyClientConfig;
        this.messageStoreConfig = messageStoreConfig;

        // 消费进度管理组件
        this.consumerOffsetManager = new ConsumerOffsetManager(this);
        // broker中的topic元数据管理组件
        this.topicConfigManager = new TopicConfigManager(this);
        this.pullMessageProcessor = new PullMessageProcessor(this);
        this.pullRequestHoldService = new PullRequestHoldService(this);
        this.messageArrivingListener = new NotifyMessageArrivingListener(this.pullRequestHoldService);
        this.consumerIdsChangeListener = new DefaultConsumerIdsChangeListener(this);
        this.consumerManager = new ConsumerManager(this.consumerIdsChangeListener);
        this.consumerFilterManager = new ConsumerFilterManager(this);
        this.producerManager = new ProducerManager();
        this.clientHousekeepingService = new ClientHousekeepingService(this);
        this.broker2Client = new Broker2Client(this);
        this.subscriptionGroupManager = new SubscriptionGroupManager(this);
        this.brokerOuterAPI = new BrokerOuterAPI(nettyClientConfig);
        this.filterServerManager = new FilterServerManager(this);

        this.slaveSynchronize = new SlaveSynchronize(this);

        this.sendThreadPoolQueue = new LinkedBlockingQueue<Runnable>(this.brokerConfig.getSendThreadPoolQueueCapacity());
        this.pullThreadPoolQueue = new LinkedBlockingQueue<Runnable>(this.brokerConfig.getPullThreadPoolQueueCapacity());
        this.replyThreadPoolQueue = new LinkedBlockingQueue<Runnable>(this.brokerConfig.getReplyThreadPoolQueueCapacity());
        this.queryThreadPoolQueue = new LinkedBlockingQueue<Runnable>(this.brokerConfig.getQueryThreadPoolQueueCapacity());
        this.clientManagerThreadPoolQueue = new LinkedBlockingQueue<Runnable>(this.brokerConfig.getClientManagerThreadPoolQueueCapacity());
        this.consumerManagerThreadPoolQueue = new LinkedBlockingQueue<Runnable>(this.brokerConfig.getConsumerManagerThreadPoolQueueCapacity());
        this.heartbeatThreadPoolQueue = new LinkedBlockingQueue<Runnable>(this.brokerConfig.getHeartbeatThreadPoolQueueCapacity());
        this.endTransactionThreadPoolQueue = new LinkedBlockingQueue<Runnable>(this.brokerConfig.getEndTransactionPoolQueueCapacity());

        this.brokerStatsManager = new BrokerStatsManager(this.brokerConfig.getBrokerClusterName());
        this.setStoreHost(new InetSocketAddress(this.getBrokerConfig().getBrokerIP1(), this.getNettyServerConfig().getListenPort()));

        this.brokerFastFailure = new BrokerFastFailure(this);
        this.configuration = new Configuration(
                log,
                BrokerPathConfigHelper.getBrokerConfigPath(),
                this.brokerConfig, this.nettyServerConfig, this.nettyClientConfig, this.messageStoreConfig
        );
    }

    public BrokerConfig getBrokerConfig() {
        return brokerConfig;
    }

    public NettyServerConfig getNettyServerConfig() {
        return nettyServerConfig;
    }

    public BlockingQueue<Runnable> getPullThreadPoolQueue() {
        return pullThreadPoolQueue;
    }

    public BlockingQueue<Runnable> getQueryThreadPoolQueue() {
        return queryThreadPoolQueue;
    }

    public boolean initialize() throws CloneNotSupportedException {
        // 加载磁盘数据
        // topic配置
        boolean result = this.topicConfigManager.load();

        // consumer的消费offset进度
        result = result && this.consumerOffsetManager.load();
        // consumer的订阅组以及过滤器
        result = result && this.subscriptionGroupManager.load();
        result = result && this.consumerFilterManager.load();

        if (result) {
            try {
                // 创建消息存储管理组件
                this.messageStore =
                        new DefaultMessageStore(this.messageStoreConfig, this.brokerStatsManager, this.messageArrivingListener,
                                this.brokerConfig);
                // 创建Dledger相关组件
                if (messageStoreConfig.isEnableDLegerCommitLog()) {
                    DLedgerRoleChangeHandler roleChangeHandler = new DLedgerRoleChangeHandler(this, (DefaultMessageStore) messageStore);
                    ((DLedgerCommitLog) ((DefaultMessageStore) messageStore).getCommitLog()).getdLedgerServer().getdLedgerLeaderElector().addRoleChangeHandler(roleChangeHandler);
                }
                // Broker统计组件
                this.brokerStats = new BrokerStats((DefaultMessageStore) this.messageStore);
                //load plugin
                MessageStorePluginContext context = new MessageStorePluginContext(messageStoreConfig, brokerStatsManager, messageArrivingListener, brokerConfig);
                this.messageStore = MessageStoreFactory.build(context, this.messageStore);
                this.messageStore.getDispatcherList().addFirst(new CommitLogDispatcherCalcBitMap(this.brokerConfig, this.consumerFilterManager));
            } catch (IOException e) {
                result = false;
                log.error("Failed to initialize", e);
            }
        }

        result = result && this.messageStore.load();

        if (result) {
            // 启动Broker关联的Netty服务器，用于处理Producer以及Consumer的消息
            this.remotingServer = new NettyRemotingServer(this.nettyServerConfig, this.clientHousekeepingService);
            NettyServerConfig fastConfig = (NettyServerConfig) this.nettyServerConfig.clone();
            fastConfig.setListenPort(nettyServerConfig.getListenPort() - 2);
            this.fastRemotingServer = new NettyRemotingServer(fastConfig, this.clientHousekeepingService);
            // 处理发送消息的线程池
            this.sendMessageExecutor = new BrokerFixedThreadPoolExecutor(
                    this.brokerConfig.getSendMessageThreadPoolNums(),
                    this.brokerConfig.getSendMessageThreadPoolNums(),
                    1000 * 60,
                    TimeUnit.MILLISECONDS,
                    this.sendThreadPoolQueue,
                    new ThreadFactoryImpl("SendMessageThread_"));
            // 处理consumer拉取消息的线程池
            this.pullMessageExecutor = new BrokerFixedThreadPoolExecutor(
                    this.brokerConfig.getPullMessageThreadPoolNums(),
                    this.brokerConfig.getPullMessageThreadPoolNums(),
                    1000 * 60,
                    TimeUnit.MILLISECONDS,
                    this.pullThreadPoolQueue,
                    new ThreadFactoryImpl("PullMessageThread_"));
            // 回复消息的线程池
            this.replyMessageExecutor = new BrokerFixedThreadPoolExecutor(
                    this.brokerConfig.getProcessReplyMessageThreadPoolNums(),
                    this.brokerConfig.getProcessReplyMessageThreadPoolNums(),
                    1000 * 60,
                    TimeUnit.MILLISECONDS,
                    this.replyThreadPoolQueue,
                    new ThreadFactoryImpl("ProcessReplyMessageThread_"));
            // 查询消息的线程池
            this.queryMessageExecutor = new BrokerFixedThreadPoolExecutor(
                    this.brokerConfig.getQueryMessageThreadPoolNums(),
                    this.brokerConfig.getQueryMessageThreadPoolNums(),
                    1000 * 60,
                    TimeUnit.MILLISECONDS,
                    this.queryThreadPoolQueue,
                    new ThreadFactoryImpl("QueryMessageThread_"));
            // 执行Broker管理的线程池
            this.adminBrokerExecutor =
                    Executors.newFixedThreadPool(this.brokerConfig.getAdminBrokerThreadPoolNums(), new ThreadFactoryImpl(
                            "AdminBrokerThread_"));
            // 管理客户端的线程池
            this.clientManageExecutor = new ThreadPoolExecutor(
                    this.brokerConfig.getClientManageThreadPoolNums(),
                    this.brokerConfig.getClientManageThreadPoolNums(),
                    1000 * 60,
                    TimeUnit.MILLISECONDS,
                    this.clientManagerThreadPoolQueue,
                    new ThreadFactoryImpl("ClientManageThread_"));
            // 心跳线程池
            this.heartbeatExecutor = new BrokerFixedThreadPoolExecutor(
                    this.brokerConfig.getHeartbeatThreadPoolNums(),
                    this.brokerConfig.getHeartbeatThreadPoolNums(),
                    1000 * 60,
                    TimeUnit.MILLISECONDS,
                    this.heartbeatThreadPoolQueue,
                    new ThreadFactoryImpl("HeartbeatThread_", true));
            // 结束事务相关线程池
            this.endTransactionExecutor = new BrokerFixedThreadPoolExecutor(
                    this.brokerConfig.getEndTransactionThreadPoolNums(),
                    this.brokerConfig.getEndTransactionThreadPoolNums(),
                    1000 * 60,
                    TimeUnit.MILLISECONDS,
                    this.endTransactionThreadPoolQueue,
                    new ThreadFactoryImpl("EndTransactionThread_"));
            // 管理consumer相关的线程池
            this.consumerManageExecutor =
                    Executors.newFixedThreadPool(this.brokerConfig.getConsumerManageThreadPoolNums(), new ThreadFactoryImpl(
                            "ConsumerManageThread_"));

            // 注册Netty服务器的请求处理器
            this.registerProcessor();

            final long initialDelay = UtilAll.computeNextMorningTimeMillis() - System.currentTimeMillis();
            final long period = 1000 * 60 * 60 * 24;
            // 启动内部相关的调度任务
            // Broker统计任务
            this.scheduledExecutorService.scheduleAtFixedRate(new Runnable() {
                @Override
                public void run() {
                    try {
                        BrokerController.this.getBrokerStats().record();
                    } catch (Throwable e) {
                        log.error("schedule record error.", e);
                    }
                }
            }, initialDelay, period, TimeUnit.MILLISECONDS);
            // 定时将consumer消费offset持久化到磁盘
            this.scheduledExecutorService.scheduleAtFixedRate(new Runnable() {
                @Override
                public void run() {
                    try {
                        BrokerController.this.consumerOffsetManager.persist();
                    } catch (Throwable e) {
                        log.error("schedule persist consumerOffset error.", e);
                    }
                }
            }, 1000 * 10, this.brokerConfig.getFlushConsumerOffsetInterval(), TimeUnit.MILLISECONDS);
            // consumer filter持久化任务
            this.scheduledExecutorService.scheduleAtFixedRate(new Runnable() {
                @Override
                public void run() {
                    try {
                        BrokerController.this.consumerFilterManager.persist();
                    } catch (Throwable e) {
                        log.error("schedule persist consumer filter error.", e);
                    }
                }
            }, 1000 * 10, 1000 * 10, TimeUnit.MILLISECONDS);
            // 定时Broker保护任务
            this.scheduledExecutorService.scheduleAtFixedRate(new Runnable() {
                @Override
                public void run() {
                    try {
                        BrokerController.this.protectBroker();
                    } catch (Throwable e) {
                        log.error("protectBroker error.", e);
                    }
                }
            }, 3, 3, TimeUnit.MINUTES);
            // 定时打印waterMark任务，即定时打印内部资源
            this.scheduledExecutorService.scheduleAtFixedRate(new Runnable() {
                @Override
                public void run() {
                    try {
                        BrokerController.this.printWaterMark();
                    } catch (Throwable e) {
                        log.error("printWaterMark error.", e);
                    }
                }
            }, 10, 1, TimeUnit.SECONDS);
            // 定时打印commitLog中已经存储但是还未下发的消息长度
            this.scheduledExecutorService.scheduleAtFixedRate(new Runnable() {

                @Override
                public void run() {
                    try {
                        log.info("dispatch behind commit log {} bytes", BrokerController.this.getMessageStore().dispatchBehindBytes());
                    } catch (Throwable e) {
                        log.error("schedule dispatchBehindBytes error.", e);
                    }
                }
            }, 1000 * 10, 1000 * 60, TimeUnit.MILLISECONDS);
            // 通过不同的方式设置NameServer地址列表
            if (this.brokerConfig.getNamesrvAddr() != null) {
                this.brokerOuterAPI.updateNameServerAddressList(this.brokerConfig.getNamesrvAddr());
                log.info("Set user specified name server address: {}", this.brokerConfig.getNamesrvAddr());
            } else if (this.brokerConfig.isFetchNamesrvAddrByAddressServer()) {
                this.scheduledExecutorService.scheduleAtFixedRate(new Runnable() {

                    @Override
                    public void run() {
                        try {
                            BrokerController.this.brokerOuterAPI.fetchNameServerAddr();
                        } catch (Throwable e) {
                            log.error("ScheduledTask fetchNameServerAddr exception", e);
                        }
                    }
                }, 1000 * 10, 1000 * 60 * 2, TimeUnit.MILLISECONDS);
            }
            // 当未启用Dledger技术时如何处理
            if (!messageStoreConfig.isEnableDLegerCommitLog()) {
                if (BrokerRole.SLAVE == this.messageStoreConfig.getBrokerRole()) {
                    if (this.messageStoreConfig.getHaMasterAddress() != null && this.messageStoreConfig.getHaMasterAddress().length() >= 6) {
                        this.messageStore.updateHaMasterAddress(this.messageStoreConfig.getHaMasterAddress());
                        this.updateMasterHAServerAddrPeriodically = false;
                    } else {
                        this.updateMasterHAServerAddrPeriodically = true;
                    }
                } else {
                    this.scheduledExecutorService.scheduleAtFixedRate(new Runnable() {
                        @Override
                        public void run() {
                            try {
                                BrokerController.this.printMasterAndSlaveDiff();
                            } catch (Throwable e) {
                                log.error("schedule printMasterAndSlaveDiff error.", e);
                            }
                        }
                    }, 1000 * 10, 1000 * 60, TimeUnit.MILLISECONDS);
                }
            }
            // 处理文件相关
            if (TlsSystemConfig.tlsMode != TlsMode.DISABLED) {
                // Register a listener to reload SslContext
                try {
                    fileWatchService = new FileWatchService(
                            new String[]{
                                    TlsSystemConfig.tlsServerCertPath,
                                    TlsSystemConfig.tlsServerKeyPath,
                                    TlsSystemConfig.tlsServerTrustCertPath
                            },
                            new FileWatchService.Listener() {
                                boolean certChanged, keyChanged = false;

                                @Override
                                public void onChanged(String path) {
                                    if (path.equals(TlsSystemConfig.tlsServerTrustCertPath)) {
                                        log.info("The trust certificate changed, reload the ssl context");
                                        reloadServerSslContext();
                                    }
                                    if (path.equals(TlsSystemConfig.tlsServerCertPath)) {
                                        certChanged = true;
                                    }
                                    if (path.equals(TlsSystemConfig.tlsServerKeyPath)) {
                                        keyChanged = true;
                                    }
                                    if (certChanged && keyChanged) {
                                        log.info("The certificate and private key changed, reload the ssl context");
                                        certChanged = keyChanged = false;
                                        reloadServerSslContext();
                                    }
                                }

                                private void reloadServerSslContext() {
                                    ((NettyRemotingServer) remotingServer).loadSslContext();
                                    ((NettyRemotingServer) fastRemotingServer).loadSslContext();
                                }
                            });
                } catch (Exception e) {
                    log.warn("FileWatchService created error, can't load the certificate dynamically");
                }
            }
            // 初始化事务，权限控制以及RPC回调
            initialTransaction();
            initialAcl();
            initialRpcHooks();
        }
        return result;
    }

    private void initialTransaction() {
        this.transactionalMessageService = ServiceProvider.loadClass(ServiceProvider.TRANSACTION_SERVICE_ID, TransactionalMessageService.class);
        if (null == this.transactionalMessageService) {
            this.transactionalMessageService = new TransactionalMessageServiceImpl(new TransactionalMessageBridge(this, this.getMessageStore()));
            log.warn("Load default transaction message hook service: {}", TransactionalMessageServiceImpl.class.getSimpleName());
        }
        this.transactionalMessageCheckListener = ServiceProvider.loadClass(ServiceProvider.TRANSACTION_LISTENER_ID, AbstractTransactionalMessageCheckListener.class);
        if (null == this.transactionalMessageCheckListener) {
            this.transactionalMessageCheckListener = new DefaultTransactionalMessageCheckListener();
            log.warn("Load default discard message hook service: {}", DefaultTransactionalMessageCheckListener.class.getSimpleName());
        }
        this.transactionalMessageCheckListener.setBrokerController(this);
        this.transactionalMessageCheckService = new TransactionalMessageCheckService(this);
    }

    private void initialAcl() {
        if (!this.brokerConfig.isAclEnable()) {
            log.info("The broker dose not enable acl");
            return;
        }

        List<AccessValidator> accessValidators = ServiceProvider.load(ServiceProvider.ACL_VALIDATOR_ID, AccessValidator.class);
        if (accessValidators == null || accessValidators.isEmpty()) {
            log.info("The broker dose not load the AccessValidator");
            return;
        }

        for (AccessValidator accessValidator : accessValidators) {
            final AccessValidator validator = accessValidator;
            accessValidatorMap.put(validator.getClass(), validator);
            this.registerServerRPCHook(new RPCHook() {

                @Override
                public void doBeforeRequest(String remoteAddr, RemotingCommand request) {
                    //Do not catch the exception
                    validator.validate(validator.parse(request, remoteAddr));
                }

                @Override
                public void doAfterResponse(String remoteAddr, RemotingCommand request, RemotingCommand response) {
                }
            });
        }
    }


    private void initialRpcHooks() {

        List<RPCHook> rpcHooks = ServiceProvider.load(ServiceProvider.RPC_HOOK_ID, RPCHook.class);
        if (rpcHooks == null || rpcHooks.isEmpty()) {
            return;
        }
        for (RPCHook rpcHook : rpcHooks) {
            this.registerServerRPCHook(rpcHook);
        }
    }

    public void registerProcessor() {
        /**
         * SendMessageProcessor
         */
        SendMessageProcessor sendProcessor = new SendMessageProcessor(this);
        sendProcessor.registerSendMessageHook(sendMessageHookList);
        sendProcessor.registerConsumeMessageHook(consumeMessageHookList);

        this.remotingServer.registerProcessor(RequestCode.SEND_MESSAGE, sendProcessor, this.sendMessageExecutor);
        this.remotingServer.registerProcessor(RequestCode.SEND_MESSAGE_V2, sendProcessor, this.sendMessageExecutor);
        this.remotingServer.registerProcessor(RequestCode.SEND_BATCH_MESSAGE, sendProcessor, this.sendMessageExecutor);
        this.remotingServer.registerProcessor(RequestCode.CONSUMER_SEND_MSG_BACK, sendProcessor, this.sendMessageExecutor);
        this.fastRemotingServer.registerProcessor(RequestCode.SEND_MESSAGE, sendProcessor, this.sendMessageExecutor);
        this.fastRemotingServer.registerProcessor(RequestCode.SEND_MESSAGE_V2, sendProcessor, this.sendMessageExecutor);
        this.fastRemotingServer.registerProcessor(RequestCode.SEND_BATCH_MESSAGE, sendProcessor, this.sendMessageExecutor);
        this.fastRemotingServer.registerProcessor(RequestCode.CONSUMER_SEND_MSG_BACK, sendProcessor, this.sendMessageExecutor);
        /**
         * PullMessageProcessor
         */
        this.remotingServer.registerProcessor(RequestCode.PULL_MESSAGE, this.pullMessageProcessor, this.pullMessageExecutor);
        this.pullMessageProcessor.registerConsumeMessageHook(consumeMessageHookList);

        /**
         * ReplyMessageProcessor
         */
        ReplyMessageProcessor replyMessageProcessor = new ReplyMessageProcessor(this);
        replyMessageProcessor.registerSendMessageHook(sendMessageHookList);

        this.remotingServer.registerProcessor(RequestCode.SEND_REPLY_MESSAGE, replyMessageProcessor, replyMessageExecutor);
        this.remotingServer.registerProcessor(RequestCode.SEND_REPLY_MESSAGE_V2, replyMessageProcessor, replyMessageExecutor);
        this.fastRemotingServer.registerProcessor(RequestCode.SEND_REPLY_MESSAGE, replyMessageProcessor, replyMessageExecutor);
        this.fastRemotingServer.registerProcessor(RequestCode.SEND_REPLY_MESSAGE_V2, replyMessageProcessor, replyMessageExecutor);

        /**
         * QueryMessageProcessor
         */
        NettyRequestProcessor queryProcessor = new QueryMessageProcessor(this);
        this.remotingServer.registerProcessor(RequestCode.QUERY_MESSAGE, queryProcessor, this.queryMessageExecutor);
        this.remotingServer.registerProcessor(RequestCode.VIEW_MESSAGE_BY_ID, queryProcessor, this.queryMessageExecutor);

        this.fastRemotingServer.registerProcessor(RequestCode.QUERY_MESSAGE, queryProcessor, this.queryMessageExecutor);
        this.fastRemotingServer.registerProcessor(RequestCode.VIEW_MESSAGE_BY_ID, queryProcessor, this.queryMessageExecutor);

        /**
         * ClientManageProcessor
         */
        ClientManageProcessor clientProcessor = new ClientManageProcessor(this);
        this.remotingServer.registerProcessor(RequestCode.HEART_BEAT, clientProcessor, this.heartbeatExecutor);
        this.remotingServer.registerProcessor(RequestCode.UNREGISTER_CLIENT, clientProcessor, this.clientManageExecutor);
        this.remotingServer.registerProcessor(RequestCode.CHECK_CLIENT_CONFIG, clientProcessor, this.clientManageExecutor);

        this.fastRemotingServer.registerProcessor(RequestCode.HEART_BEAT, clientProcessor, this.heartbeatExecutor);
        this.fastRemotingServer.registerProcessor(RequestCode.UNREGISTER_CLIENT, clientProcessor, this.clientManageExecutor);
        this.fastRemotingServer.registerProcessor(RequestCode.CHECK_CLIENT_CONFIG, clientProcessor, this.clientManageExecutor);

        /**
         * ConsumerManageProcessor
         */
        ConsumerManageProcessor consumerManageProcessor = new ConsumerManageProcessor(this);
        this.remotingServer.registerProcessor(RequestCode.GET_CONSUMER_LIST_BY_GROUP, consumerManageProcessor, this.consumerManageExecutor);
        this.remotingServer.registerProcessor(RequestCode.UPDATE_CONSUMER_OFFSET, consumerManageProcessor, this.consumerManageExecutor);
        this.remotingServer.registerProcessor(RequestCode.QUERY_CONSUMER_OFFSET, consumerManageProcessor, this.consumerManageExecutor);

        this.fastRemotingServer.registerProcessor(RequestCode.GET_CONSUMER_LIST_BY_GROUP, consumerManageProcessor, this.consumerManageExecutor);
        this.fastRemotingServer.registerProcessor(RequestCode.UPDATE_CONSUMER_OFFSET, consumerManageProcessor, this.consumerManageExecutor);
        this.fastRemotingServer.registerProcessor(RequestCode.QUERY_CONSUMER_OFFSET, consumerManageProcessor, this.consumerManageExecutor);

        /**
         * EndTransactionProcessor
         */
        this.remotingServer.registerProcessor(RequestCode.END_TRANSACTION, new EndTransactionProcessor(this), this.endTransactionExecutor);
        this.fastRemotingServer.registerProcessor(RequestCode.END_TRANSACTION, new EndTransactionProcessor(this), this.endTransactionExecutor);

        /**
         * Default
         */
        AdminBrokerProcessor adminProcessor = new AdminBrokerProcessor(this);
        this.remotingServer.registerDefaultProcessor(adminProcessor, this.adminBrokerExecutor);
        this.fastRemotingServer.registerDefaultProcessor(adminProcessor, this.adminBrokerExecutor);
    }

    public BrokerStats getBrokerStats() {
        return brokerStats;
    }

    public void setBrokerStats(BrokerStats brokerStats) {
        this.brokerStats = brokerStats;
    }

    public void protectBroker() {
        if (this.brokerConfig.isDisableConsumeIfConsumerReadSlowly()) {
            final Iterator<Map.Entry<String, MomentStatsItem>> it = this.brokerStatsManager.getMomentStatsItemSetFallSize().getStatsItemTable().entrySet().iterator();
            while (it.hasNext()) {
                final Map.Entry<String, MomentStatsItem> next = it.next();
                final long fallBehindBytes = next.getValue().getValue().get();
                if (fallBehindBytes > this.brokerConfig.getConsumerFallbehindThreshold()) {
                    final String[] split = next.getValue().getStatsKey().split("@");
                    final String group = split[2];
                    LOG_PROTECTION.info("[PROTECT_BROKER] the consumer[{}] consume slowly, {} bytes, disable it", group, fallBehindBytes);
                    this.subscriptionGroupManager.disableConsume(group);
                }
            }
        }
    }

    public long headSlowTimeMills(BlockingQueue<Runnable> q) {
        long slowTimeMills = 0;
        final Runnable peek = q.peek();
        if (peek != null) {
            RequestTask rt = BrokerFastFailure.castRunnable(peek);
            slowTimeMills = rt == null ? 0 : this.messageStore.now() - rt.getCreateTimestamp();
        }

        if (slowTimeMills < 0) {
            slowTimeMills = 0;
        }

        return slowTimeMills;
    }

    public long headSlowTimeMills4SendThreadPoolQueue() {
        return this.headSlowTimeMills(this.sendThreadPoolQueue);
    }

    public long headSlowTimeMills4PullThreadPoolQueue() {
        return this.headSlowTimeMills(this.pullThreadPoolQueue);
    }

    public long headSlowTimeMills4QueryThreadPoolQueue() {
        return this.headSlowTimeMills(this.queryThreadPoolQueue);
    }

    public long headSlowTimeMills4EndTransactionThreadPoolQueue() {
        return this.headSlowTimeMills(this.endTransactionThreadPoolQueue);
    }

    public void printWaterMark() {
        LOG_WATER_MARK.info("[WATERMARK] Send Queue Size: {} SlowTimeMills: {}", this.sendThreadPoolQueue.size(), headSlowTimeMills4SendThreadPoolQueue());
        LOG_WATER_MARK.info("[WATERMARK] Pull Queue Size: {} SlowTimeMills: {}", this.pullThreadPoolQueue.size(), headSlowTimeMills4PullThreadPoolQueue());
        LOG_WATER_MARK.info("[WATERMARK] Query Queue Size: {} SlowTimeMills: {}", this.queryThreadPoolQueue.size(), headSlowTimeMills4QueryThreadPoolQueue());
        LOG_WATER_MARK.info("[WATERMARK] Transaction Queue Size: {} SlowTimeMills: {}", this.endTransactionThreadPoolQueue.size(), headSlowTimeMills4EndTransactionThreadPoolQueue());
    }

    public MessageStore getMessageStore() {
        return messageStore;
    }

    public void setMessageStore(MessageStore messageStore) {
        this.messageStore = messageStore;
    }

    private void printMasterAndSlaveDiff() {
        long diff = this.messageStore.slaveFallBehindMuch();

        // XXX: warn and notify me
        log.info("Slave fall behind master: {} bytes", diff);
    }

    public Broker2Client getBroker2Client() {
        return broker2Client;
    }

    public ConsumerManager getConsumerManager() {
        return consumerManager;
    }

    public ConsumerFilterManager getConsumerFilterManager() {
        return consumerFilterManager;
    }

    public ConsumerOffsetManager getConsumerOffsetManager() {
        return consumerOffsetManager;
    }

    public MessageStoreConfig getMessageStoreConfig() {
        return messageStoreConfig;
    }

    public ProducerManager getProducerManager() {
        return producerManager;
    }

    public void setFastRemotingServer(RemotingServer fastRemotingServer) {
        this.fastRemotingServer = fastRemotingServer;
    }

    public PullMessageProcessor getPullMessageProcessor() {
        return pullMessageProcessor;
    }

    public PullRequestHoldService getPullRequestHoldService() {
        return pullRequestHoldService;
    }

    public SubscriptionGroupManager getSubscriptionGroupManager() {
        return subscriptionGroupManager;
    }

    public void shutdown() {
        if (this.brokerStatsManager != null) {
            this.brokerStatsManager.shutdown();
        }

        if (this.clientHousekeepingService != null) {
            this.clientHousekeepingService.shutdown();
        }

        if (this.pullRequestHoldService != null) {
            this.pullRequestHoldService.shutdown();
        }

        if (this.remotingServer != null) {
            this.remotingServer.shutdown();
        }

        if (this.fastRemotingServer != null) {
            this.fastRemotingServer.shutdown();
        }

        if (this.fileWatchService != null) {
            this.fileWatchService.shutdown();
        }

        if (this.messageStore != null) {
            this.messageStore.shutdown();
        }

        this.scheduledExecutorService.shutdown();
        try {
            this.scheduledExecutorService.awaitTermination(5000, TimeUnit.MILLISECONDS);
        } catch (InterruptedException e) {
        }

        this.unregisterBrokerAll();

        if (this.sendMessageExecutor != null) {
            this.sendMessageExecutor.shutdown();
        }

        if (this.pullMessageExecutor != null) {
            this.pullMessageExecutor.shutdown();
        }

        if (this.replyMessageExecutor != null) {
            this.replyMessageExecutor.shutdown();
        }

        if (this.adminBrokerExecutor != null) {
            this.adminBrokerExecutor.shutdown();
        }

        if (this.brokerOuterAPI != null) {
            this.brokerOuterAPI.shutdown();
        }

        this.consumerOffsetManager.persist();

        if (this.filterServerManager != null) {
            this.filterServerManager.shutdown();
        }

        if (this.brokerFastFailure != null) {
            this.brokerFastFailure.shutdown();
        }

        if (this.consumerFilterManager != null) {
            this.consumerFilterManager.persist();
        }

        if (this.clientManageExecutor != null) {
            this.clientManageExecutor.shutdown();
        }

        if (this.queryMessageExecutor != null) {
            this.queryMessageExecutor.shutdown();
        }

        if (this.consumerManageExecutor != null) {
            this.consumerManageExecutor.shutdown();
        }

        if (this.fileWatchService != null) {
            this.fileWatchService.shutdown();
        }
        if (this.transactionalMessageCheckService != null) {
            this.transactionalMessageCheckService.shutdown(false);
        }

        if (this.endTransactionExecutor != null) {
            this.endTransactionExecutor.shutdown();
        }
    }

    private void unregisterBrokerAll() {
        this.brokerOuterAPI.unregisterBrokerAll(
                this.brokerConfig.getBrokerClusterName(),
                this.getBrokerAddr(),
                this.brokerConfig.getBrokerName(),
                this.brokerConfig.getBrokerId());
    }

    public String getBrokerAddr() {
        return this.brokerConfig.getBrokerIP1() + ":" + this.nettyServerConfig.getListenPort();
    }

    public void start() throws Exception {
        // 启动消息存储组件
        if (this.messageStore != null) {
            this.messageStore.start();
        }
        // 启动Netty服务器
        if (this.remotingServer != null) {
            this.remotingServer.start();
        }
        //
        if (this.fastRemotingServer != null) {
            this.fastRemotingServer.start();
        }
        // 启动文件监视器组件
        if (this.fileWatchService != null) {
            this.fileWatchService.start();
        }
        // Broker对外发送请求的依赖组件
        if (this.brokerOuterAPI != null) {
            this.brokerOuterAPI.start();
        }
        // Broker功能的核心组件
        if (this.pullRequestHoldService != null) {
            this.pullRequestHoldService.start();
        }

        if (this.clientHousekeepingService != null) {
            this.clientHousekeepingService.start();
        }

        if (this.filterServerManager != null) {
            this.filterServerManager.start();
        }

        if (!messageStoreConfig.isEnableDLegerCommitLog()) {
            startProcessorByHa(messageStoreConfig.getBrokerRole());
            handleSlaveSynchronize(messageStoreConfig.getBrokerRole());
            this.registerBrokerAll(true, false, true);
        }
        // 提交注册任务，向NameServer进行注册，默认30秒发起一次注册，注册周期支持自定义，但是需要在10S~60S之间
        this.scheduledExecutorService.scheduleAtFixedRate(new Runnable() {

            @Override
            public void run() {
                try {
                    BrokerController.this.registerBrokerAll(true, false, brokerConfig.isForceRegister());
                } catch (Throwable e) {
                    log.error("registerBrokerAll Exception", e);
                }
            }
        }, 1000 * 10, Math.max(10000, Math.min(brokerConfig.getRegisterNameServerPeriod(), 60000)), TimeUnit.MILLISECONDS);
        // 功能组件的启动
        if (this.brokerStatsManager != null) {
            this.brokerStatsManager.start();
        }

        if (this.brokerFastFailure != null) {
            this.brokerFastFailure.start();
        }


    }

    public synchronized void registerIncrementBrokerData(TopicConfig topicConfig, DataVersion dataVersion) {
        TopicConfig registerTopicConfig = topicConfig;
        if (!PermName.isWriteable(this.getBrokerConfig().getBrokerPermission())
                || !PermName.isReadable(this.getBrokerConfig().getBrokerPermission())) {
            registerTopicConfig =
                    new TopicConfig(topicConfig.getTopicName(), topicConfig.getReadQueueNums(), topicConfig.getWriteQueueNums(),
                            this.brokerConfig.getBrokerPermission());
        }

        ConcurrentMap<String, TopicConfig> topicConfigTable = new ConcurrentHashMap<String, TopicConfig>();
        topicConfigTable.put(topicConfig.getTopicName(), registerTopicConfig);
        TopicConfigSerializeWrapper topicConfigSerializeWrapper = new TopicConfigSerializeWrapper();
        topicConfigSerializeWrapper.setDataVersion(dataVersion);
        topicConfigSerializeWrapper.setTopicConfigTable(topicConfigTable);

        doRegisterBrokerAll(true, false, topicConfigSerializeWrapper);
    }

    public synchronized void registerBrokerAll(final boolean checkOrderConfig, boolean oneway, boolean forceRegister) {
        // 处理topic配置
        TopicConfigSerializeWrapper topicConfigWrapper = this.getTopicConfigManager().buildTopicConfigSerializeWrapper();

        // 确认当前broker是否支持读或者写
        if (!PermName.isWriteable(this.getBrokerConfig().getBrokerPermission())
                || !PermName.isReadable(this.getBrokerConfig().getBrokerPermission())) {
            ConcurrentHashMap<String, TopicConfig> topicConfigTable = new ConcurrentHashMap<String, TopicConfig>();
            for (TopicConfig topicConfig : topicConfigWrapper.getTopicConfigTable().values()) {
                // 不支持的情况下需要对当前broker上的所有topic以broker的权限进行注册
                TopicConfig tmp =
                        new TopicConfig(topicConfig.getTopicName(),
                                topicConfig.getReadQueueNums(),
                                topicConfig.getWriteQueueNums(),
                                this.brokerConfig.getBrokerPermission());
                topicConfigTable.put(topicConfig.getTopicName(), tmp);
            }
            topicConfigWrapper.setTopicConfigTable(topicConfigTable);
        }
        // 确认是否需要进行注册
        if (forceRegister || needRegister(this.brokerConfig.getBrokerClusterName(),
<<<<<<< HEAD
            this.getBrokerAddr(),
            this.brokerConfig.getBrokerName(),
            this.brokerConfig.getBrokerId(),
            this.brokerConfig.getRegisterBrokerTimeoutMills())) {
            // 真正发起注册请求
=======
                this.getBrokerAddr(),
                this.brokerConfig.getBrokerName(),
                this.brokerConfig.getBrokerId(),
                this.brokerConfig.getRegisterBrokerTimeoutMills())) {
>>>>>>> 10d956c3
            doRegisterBrokerAll(checkOrderConfig, oneway, topicConfigWrapper);
        }
    }

    private void doRegisterBrokerAll(boolean checkOrderConfig, boolean oneway,
                                     TopicConfigSerializeWrapper topicConfigWrapper) {
        // 利用基础组件brokerOuterAPI向所有的NameServer发起注册
        List<RegisterBrokerResult> registerBrokerResultList = this.brokerOuterAPI.registerBrokerAll(
                this.brokerConfig.getBrokerClusterName(),
                this.getBrokerAddr(),
                this.brokerConfig.getBrokerName(),
                this.brokerConfig.getBrokerId(),
                this.getHAServerAddr(),
                topicConfigWrapper,
                this.filterServerManager.buildNewFilterServerList(),
                oneway,
                this.brokerConfig.getRegisterBrokerTimeoutMills(),
                this.brokerConfig.isCompressedRegister());
        // 对注册结果进行处理
        if (registerBrokerResultList.size() > 0) {
            RegisterBrokerResult registerBrokerResult = registerBrokerResultList.get(0);
            if (registerBrokerResult != null) {
                if (this.updateMasterHAServerAddrPeriodically && registerBrokerResult.getHaServerAddr() != null) {
                    this.messageStore.updateHaMasterAddress(registerBrokerResult.getHaServerAddr());
                }

                // broker注册完成后就能够得知集群中的Master信息
                this.slaveSynchronize.setMasterAddr(registerBrokerResult.getMasterAddr());

                if (checkOrderConfig) {
                    this.getTopicConfigManager().updateOrderTopicConfig(registerBrokerResult.getKvTable());
                }
            }
        }
    }

    /**
     * 向NameServer发起查询确认是否需要进行注册
     *
     * @param clusterName
     * @param brokerAddr
     * @param brokerName
     * @param brokerId
     * @param timeoutMills
     * @return
     */
    private boolean needRegister(final String clusterName,
                                 final String brokerAddr,
                                 final String brokerName,
                                 final long brokerId,
                                 final int timeoutMills) {

        TopicConfigSerializeWrapper topicConfigWrapper = this.getTopicConfigManager()
                                                             .buildTopicConfigSerializeWrapper();
        List<Boolean> changeList = brokerOuterAPI.needRegister(clusterName, brokerAddr, brokerName, brokerId, topicConfigWrapper, timeoutMills);
        boolean needRegister = false;
        for (Boolean changed : changeList) {
            if (changed) {
                needRegister = true;
                break;
            }
        }
        return needRegister;
    }

    public TopicConfigManager getTopicConfigManager() {
        return topicConfigManager;
    }

    public void setTopicConfigManager(TopicConfigManager topicConfigManager) {
        this.topicConfigManager = topicConfigManager;
    }

    public String getHAServerAddr() {
        return this.brokerConfig.getBrokerIP2() + ":" + this.messageStoreConfig.getHaListenPort();
    }

    public RebalanceLockManager getRebalanceLockManager() {
        return rebalanceLockManager;
    }

    public SlaveSynchronize getSlaveSynchronize() {
        return slaveSynchronize;
    }

    public ExecutorService getPullMessageExecutor() {
        return pullMessageExecutor;
    }

    public void setPullMessageExecutor(ExecutorService pullMessageExecutor) {
        this.pullMessageExecutor = pullMessageExecutor;
    }

    public BlockingQueue<Runnable> getSendThreadPoolQueue() {
        return sendThreadPoolQueue;
    }

    public FilterServerManager getFilterServerManager() {
        return filterServerManager;
    }

    public BrokerStatsManager getBrokerStatsManager() {
        return brokerStatsManager;
    }

    public List<SendMessageHook> getSendMessageHookList() {
        return sendMessageHookList;
    }

    public void registerSendMessageHook(final SendMessageHook hook) {
        this.sendMessageHookList.add(hook);
        log.info("register SendMessageHook Hook, {}", hook.hookName());
    }

    public List<ConsumeMessageHook> getConsumeMessageHookList() {
        return consumeMessageHookList;
    }

    public void registerConsumeMessageHook(final ConsumeMessageHook hook) {
        this.consumeMessageHookList.add(hook);
        log.info("register ConsumeMessageHook Hook, {}", hook.hookName());
    }

    public void registerServerRPCHook(RPCHook rpcHook) {
        getRemotingServer().registerRPCHook(rpcHook);
        this.fastRemotingServer.registerRPCHook(rpcHook);
    }

    public RemotingServer getRemotingServer() {
        return remotingServer;
    }

    public void setRemotingServer(RemotingServer remotingServer) {
        this.remotingServer = remotingServer;
    }

    public void registerClientRPCHook(RPCHook rpcHook) {
        this.getBrokerOuterAPI().registerRPCHook(rpcHook);
    }

    public BrokerOuterAPI getBrokerOuterAPI() {
        return brokerOuterAPI;
    }

    public InetSocketAddress getStoreHost() {
        return storeHost;
    }

    public void setStoreHost(InetSocketAddress storeHost) {
        this.storeHost = storeHost;
    }

    public Configuration getConfiguration() {
        return this.configuration;
    }

    public BlockingQueue<Runnable> getHeartbeatThreadPoolQueue() {
        return heartbeatThreadPoolQueue;
    }

    public TransactionalMessageCheckService getTransactionalMessageCheckService() {
        return transactionalMessageCheckService;
    }

    public void setTransactionalMessageCheckService(
            TransactionalMessageCheckService transactionalMessageCheckService) {
        this.transactionalMessageCheckService = transactionalMessageCheckService;
    }

    public TransactionalMessageService getTransactionalMessageService() {
        return transactionalMessageService;
    }

    public void setTransactionalMessageService(TransactionalMessageService transactionalMessageService) {
        this.transactionalMessageService = transactionalMessageService;
    }

    public AbstractTransactionalMessageCheckListener getTransactionalMessageCheckListener() {
        return transactionalMessageCheckListener;
    }

    public void setTransactionalMessageCheckListener(
            AbstractTransactionalMessageCheckListener transactionalMessageCheckListener) {
        this.transactionalMessageCheckListener = transactionalMessageCheckListener;
    }


    public BlockingQueue<Runnable> getEndTransactionThreadPoolQueue() {
        return endTransactionThreadPoolQueue;

    }

    public Map<Class, AccessValidator> getAccessValidatorMap() {
        return accessValidatorMap;
    }

    private void handleSlaveSynchronize(BrokerRole role) {
        if (role == BrokerRole.SLAVE) {
            if (null != slaveSyncFuture) {
                slaveSyncFuture.cancel(false);
            }
            this.slaveSynchronize.setMasterAddr(null);
            slaveSyncFuture = this.scheduledExecutorService.scheduleAtFixedRate(new Runnable() {
                @Override
                public void run() {
                    try {
                        // 定时从集群中的leader同步信息
                        BrokerController.this.slaveSynchronize.syncAll();
                    } catch (Throwable e) {
                        log.error("ScheduledTask SlaveSynchronize syncAll error.", e);
                    }
                }
            }, 1000 * 3, 1000 * 10, TimeUnit.MILLISECONDS);
        } else {
            //handle the slave synchronise
            if (null != slaveSyncFuture) {
                slaveSyncFuture.cancel(false);
            }
            this.slaveSynchronize.setMasterAddr(null);
        }
    }

    public void changeToSlave(int brokerId) {
        log.info("Begin to change to slave brokerName={} brokerId={}", brokerConfig.getBrokerName(), brokerId);

        //change the role
        brokerConfig.setBrokerId(brokerId == 0 ? 1 : brokerId); //TO DO check
        messageStoreConfig.setBrokerRole(BrokerRole.SLAVE);

        //handle the scheduled service
        try {
            this.messageStore.handleScheduleMessageService(BrokerRole.SLAVE);
        } catch (Throwable t) {
            log.error("[MONITOR] handleScheduleMessageService failed when changing to slave", t);
        }

        //handle the transactional service
        try {
            this.shutdownProcessorByHa();
        } catch (Throwable t) {
            log.error("[MONITOR] shutdownProcessorByHa failed when changing to slave", t);
        }

        //handle the slave synchronise
        handleSlaveSynchronize(BrokerRole.SLAVE);

        try {
            this.registerBrokerAll(true, true, brokerConfig.isForceRegister());
        } catch (Throwable ignored) {

        }
        log.info("Finish to change to slave brokerName={} brokerId={}", brokerConfig.getBrokerName(), brokerId);
    }


    public void changeToMaster(BrokerRole role) {
        if (role == BrokerRole.SLAVE) {
            return;
        }
        log.info("Begin to change to master brokerName={}", brokerConfig.getBrokerName());

        //handle the slave synchronise
        handleSlaveSynchronize(role);

        //handle the scheduled service
        try {
            this.messageStore.handleScheduleMessageService(role);
        } catch (Throwable t) {
            log.error("[MONITOR] handleScheduleMessageService failed when changing to master", t);
        }

        //handle the transactional service
        try {
            this.startProcessorByHa(BrokerRole.SYNC_MASTER);
        } catch (Throwable t) {
            log.error("[MONITOR] startProcessorByHa failed when changing to master", t);
        }

        //if the operations above are totally successful, we change to master
        brokerConfig.setBrokerId(0); //TO DO check
        messageStoreConfig.setBrokerRole(role);

        try {
            this.registerBrokerAll(true, true, brokerConfig.isForceRegister());
        } catch (Throwable ignored) {

        }
        log.info("Finish to change to master brokerName={}", brokerConfig.getBrokerName());
    }

    private void startProcessorByHa(BrokerRole role) {
        if (BrokerRole.SLAVE != role) {
            if (this.transactionalMessageCheckService != null) {
                this.transactionalMessageCheckService.start();
            }
        }
    }

    private void shutdownProcessorByHa() {
        if (this.transactionalMessageCheckService != null) {
            this.transactionalMessageCheckService.shutdown(true);
        }
    }

    public ExecutorService getSendMessageExecutor() {
        return sendMessageExecutor;
    }
}<|MERGE_RESOLUTION|>--- conflicted
+++ resolved
@@ -33,7 +33,6 @@
 import java.util.concurrent.ScheduledExecutorService;
 import java.util.concurrent.ThreadPoolExecutor;
 import java.util.concurrent.TimeUnit;
-
 import org.apache.rocketmq.acl.AccessValidator;
 import org.apache.rocketmq.broker.client.ClientHousekeepingService;
 import org.apache.rocketmq.broker.client.ConsumerIdsChangeListener;
@@ -1009,18 +1008,11 @@
         }
         // 确认是否需要进行注册
         if (forceRegister || needRegister(this.brokerConfig.getBrokerClusterName(),
-<<<<<<< HEAD
             this.getBrokerAddr(),
             this.brokerConfig.getBrokerName(),
             this.brokerConfig.getBrokerId(),
             this.brokerConfig.getRegisterBrokerTimeoutMills())) {
             // 真正发起注册请求
-=======
-                this.getBrokerAddr(),
-                this.brokerConfig.getBrokerName(),
-                this.brokerConfig.getBrokerId(),
-                this.brokerConfig.getRegisterBrokerTimeoutMills())) {
->>>>>>> 10d956c3
             doRegisterBrokerAll(checkOrderConfig, oneway, topicConfigWrapper);
         }
     }
@@ -1068,13 +1060,12 @@
      * @return
      */
     private boolean needRegister(final String clusterName,
-                                 final String brokerAddr,
-                                 final String brokerName,
-                                 final long brokerId,
-                                 final int timeoutMills) {
-
-        TopicConfigSerializeWrapper topicConfigWrapper = this.getTopicConfigManager()
-                                                             .buildTopicConfigSerializeWrapper();
+        final String brokerAddr,
+        final String brokerName,
+        final long brokerId,
+        final int timeoutMills) {
+
+        TopicConfigSerializeWrapper topicConfigWrapper = this.getTopicConfigManager().buildTopicConfigSerializeWrapper();
         List<Boolean> changeList = brokerOuterAPI.needRegister(clusterName, brokerAddr, brokerName, brokerId, topicConfigWrapper, timeoutMills);
         boolean needRegister = false;
         for (Boolean changed : changeList) {
